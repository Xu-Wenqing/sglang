--- conflicted
+++ resolved
@@ -874,25 +874,6 @@
     return ORJSONResponse({"predictions": ret})
 
 
-<<<<<<< HEAD
-@app.post("/v1/score", dependencies=[Depends(validate_json_request)])
-async def v1_score_request(request: ScoringRequest, raw_request: Request):
-    """Endpoint for the decoder-only scoring API. See Engine.score() for detailed documentation."""
-    return await raw_request.app.state.openai_serving_score.handle_request(
-        request, raw_request
-    )
-
-
-@app.api_route(
-    "/v1/rerank", methods=["POST", "PUT"], dependencies=[Depends(validate_json_request)]
-)
-async def v1_rerank_request(request: V1RerankReqInput, raw_request: Request):
-    """Endpoint for reranking documents based on query relevance."""
-    return await raw_request.app.state.openai_serving_rerank.handle_request(
-        request, raw_request
-    )
-
-
 ## Anthropic API
 @app.post("/v1/messages", dependencies=[Depends(validate_json_request)])
 async def anthropic_v1_messages(request: AnthropicMessagesRequest, raw_request: Request):
@@ -902,8 +883,6 @@
     )
 
 
-=======
->>>>>>> 581e7dcb
 def _create_error_response(e):
     return ORJSONResponse(
         {"error": {"message": str(e)}}, status_code=HTTPStatus.BAD_REQUEST
